[workspace]
members = [
    "examples/as_string",
    "examples/backwards_compat",
    "examples/json",
    "examples/opcode",
    "rkyv*",
]
default-members = [
    "rkyv",
    "rkyv_dyn",
    "rkyv_dyn_test",
    "rkyv_test",
    "rkyv_typename",
]

[workspace.package]
<<<<<<< HEAD
version = "0.8.0"
=======
version = "0.7.41"
>>>>>>> aa8b1a82
authors = ["David Koloski <djkoloski@gmail.com>"]
edition = "2021"
license = "MIT"
documentation = "https://docs.rs/rkyv"
repository = "https://github.com/rkyv/rkyv"

[workspace.dependencies]
<<<<<<< HEAD
bytecheck = "0.7.0"
=======
bytecheck = { version = "=0.6.10", default-features = false }
>>>>>>> aa8b1a82
proc-macro2 = "1.0"
ptr_meta = { version = "~0.1.3", default-features = false }
quote = "1.0"
syn = "1.0"
wasm-bindgen-test = "0.3"<|MERGE_RESOLUTION|>--- conflicted
+++ resolved
@@ -15,11 +15,7 @@
 ]
 
 [workspace.package]
-<<<<<<< HEAD
 version = "0.8.0"
-=======
-version = "0.7.41"
->>>>>>> aa8b1a82
 authors = ["David Koloski <djkoloski@gmail.com>"]
 edition = "2021"
 license = "MIT"
@@ -27,11 +23,7 @@
 repository = "https://github.com/rkyv/rkyv"
 
 [workspace.dependencies]
-<<<<<<< HEAD
-bytecheck = "0.7.0"
-=======
-bytecheck = { version = "=0.6.10", default-features = false }
->>>>>>> aa8b1a82
+bytecheck = { version = "=0.7.0", default-features = false }
 proc-macro2 = "1.0"
 ptr_meta = { version = "~0.1.3", default-features = false }
 quote = "1.0"
