--- conflicted
+++ resolved
@@ -1,192 +1,7 @@
-<<<<<<< HEAD
 #[cfg(test)]
 mod tests {
     use bytecheck::CheckBytes;
     use core::fmt;
-=======
-use bytecheck::CheckBytes;
-use core::fmt;
-use rkyv::{
-    check_archived_root, check_archived_value,
-    ser::{
-        adapters::SharedSerializerAdapter,
-        serializers::{AlignedSerializer, BufferSerializer},
-        Serializer,
-    },
-    validation::validators::DefaultArchiveValidator,
-    Aligned, AlignedVec, Archive, Serialize,
-};
-use std::{
-    collections::{HashMap, HashSet},
-    error::Error,
-};
-
-#[cfg(feature = "wasm")]
-use wasm_bindgen_test::*;
-
-const BUFFER_SIZE: usize = 512;
-
-fn serialize_and_check<T: Serialize<AlignedSerializer<AlignedVec>>>(value: &T)
-where
-    T::Archived: for<'a> CheckBytes<DefaultArchiveValidator<'a>>,
-{
-    let mut serializer = AlignedSerializer::new(AlignedVec::new());
-    serializer
-        .serialize_value(value)
-        .expect("failed to archive value");
-    let buf = serializer.into_inner();
-    check_archived_root::<T>(buf.as_ref()).unwrap();
-}
-
-#[test]
-#[cfg_attr(feature = "wasm", wasm_bindgen_test)]
-fn basic_functionality() {
-    // Regular archiving
-    let value = Some("Hello world".to_string());
-
-    let mut serializer = AlignedSerializer::new(AlignedVec::new());
-    serializer
-        .serialize_value(&value)
-        .expect("failed to archive value");
-    let buf = serializer.into_inner();
-
-    let result = check_archived_root::<Option<String>>(buf.as_ref());
-    result.unwrap();
-
-    #[cfg(not(feature = "size_64"))]
-    #[cfg(any(
-        all(target_endian = "little", not(feature = "archive_be")),
-        feature = "archive_le"
-    ))]
-    // Synthetic archive (correct)
-    let synthetic_buf = Aligned([
-        1u8, 0u8, 0u8, 0u8, // Some + padding
-        8u8, 0u8, 0u8, 0u8, // points 8 bytes forward
-        11u8, 0u8, 0u8, 0u8, // string is 11 characters long
-        // "Hello world"
-        0x48, 0x65, 0x6c, 0x6c, 0x6f, 0x20, 0x77, 0x6f, 0x72, 0x6c, 0x64,
-    ]);
-
-    #[cfg(not(feature = "size_64"))]
-    #[cfg(any(
-        all(target_endian = "big", not(feature = "archive_le")),
-        feature = "archive_be"
-    ))]
-    // Synthetic archive (correct)
-    let synthetic_buf = Aligned([
-        1u8, 0u8, 0u8, 0u8, // Some + padding
-        0u8, 0u8, 0u8, 8u8, // points 8 bytes forward
-        0u8, 0u8, 0u8, 11u8, // string is 11 characters long
-        // "Hello world"
-        0x48, 0x65, 0x6c, 0x6c, 0x6f, 0x20, 0x77, 0x6f, 0x72, 0x6c, 0x64,
-    ]);
-
-    #[cfg(feature = "size_64")]
-    #[cfg(any(
-        all(target_endian = "little", not(feature = "archive_be")),
-        feature = "archive_le"
-    ))]
-    // Synthetic archive (correct)
-    let synthetic_buf = Aligned([
-        1u8, 0u8, 0u8, 0u8, 0u8, 0u8, 0u8, 0u8, // Some + padding
-        16u8, 0u8, 0u8, 0u8, 0u8, 0u8, 0u8, 0u8, // points 16 bytes forward
-        11u8, 0u8, 0u8, 0u8, // string is 11 characters long
-        0u8, 0u8, 0u8, 0u8, // padding
-        // "Hello world"
-        0x48, 0x65, 0x6c, 0x6c, 0x6f, 0x20, 0x77, 0x6f, 0x72, 0x6c, 0x64,
-    ]);
-
-    #[cfg(feature = "size_64")]
-    #[cfg(any(
-        all(target_endian = "big", not(feature = "archive_le")),
-        feature = "archive_be"
-    ))]
-    // Synthetic archive (correct)
-    let synthetic_buf = Aligned([
-        1u8, 0u8, 0u8, 0u8, 0u8, 0u8, 0u8, 0u8, // Some + padding
-        0u8, 0u8, 0u8, 0u8, 0u8, 0u8, 0u8, 16u8, // points 16 bytes forward
-        0u8, 0u8, 0u8, 11u8, // string is 11 characters long
-        0u8, 0u8, 0u8, 0u8, // padding
-        // "Hello world"
-        0x48, 0x65, 0x6c, 0x6c, 0x6f, 0x20, 0x77, 0x6f, 0x72, 0x6c, 0x64,
-    ]);
-
-    let result = check_archived_value::<Option<String>>(synthetic_buf.as_ref(), 0);
-    result.unwrap();
-
-    // Various buffer errors:
-    use rkyv::validation::{
-        CheckArchiveError,
-        validators::{ArchiveBoundsError, ArchiveMemoryError, SharedArchiveError},
-    };
-    // Out of bounds
-    match check_archived_value::<u32>(Aligned([0, 1, 2, 3, 4]).as_ref(), 8) {
-        Err(CheckArchiveError::ContextError(SharedArchiveError::Inner(
-            ArchiveMemoryError::Inner(ArchiveBoundsError::OutOfBounds { .. }),
-        ))) => (),
-        other => panic!("expected out of bounds error, got {:?}", other),
-    }
-    // Overrun
-    match check_archived_value::<u32>(Aligned([0, 1, 2, 3, 4]).as_ref(), 4) {
-        Err(CheckArchiveError::ContextError(SharedArchiveError::Inner(
-            ArchiveMemoryError::Inner(ArchiveBoundsError::Overrun { .. }),
-        ))) => (),
-        other => panic!("expected overrun error, got {:?}", other),
-    }
-    // Unaligned
-    match check_archived_value::<u32>(Aligned([0, 1, 2, 3, 4]).as_ref(), 1) {
-        Err(CheckArchiveError::ContextError(SharedArchiveError::Inner(
-            ArchiveMemoryError::Inner(ArchiveBoundsError::Unaligned { .. }),
-        ))) => (),
-        other => panic!("expected unaligned error, got {:?}", other),
-    }
-    // Underaligned
-    match check_archived_value::<u32>(&Aligned([0, 1, 2, 3, 4]).as_ref()[1..], 0) {
-        Err(CheckArchiveError::ContextError(SharedArchiveError::Inner(
-            ArchiveMemoryError::Inner(ArchiveBoundsError::Underaligned { .. }),
-        ))) => (),
-        other => panic!("expected underaligned error, got {:?}", other),
-    }
-}
-
-#[test]
-#[cfg_attr(feature = "wasm", wasm_bindgen_test)]
-fn invalid_tags() {
-    // Invalid archive (invalid tag)
-    let synthetic_buf = Aligned([
-        2u8, 0u8, 0u8, 0u8, // invalid tag + padding
-        8u8, 0u8, 0u8, 0u8, // points 8 bytes forward
-        11u8, 0u8, 0u8, 0u8, // string is 11 characters long
-        // "Hello world"
-        0x48, 0x65, 0x6c, 0x6c, 0x6f, 0x20, 0x77, 0x6f, 0x72, 0x6c, 0x64,
-    ]);
-
-    let result = check_archived_value::<Option<String>>(synthetic_buf.as_ref(), 0);
-    result.unwrap_err();
-}
-
-#[test]
-#[cfg_attr(feature = "wasm", wasm_bindgen_test)]
-fn overlapping_claims() {
-    // Invalid archive (overlapping claims)
-    let synthetic_buf = Aligned([
-        // First string
-        16u8, 0u8, 0u8, 0u8, // points 16 bytes forward
-        11u8, 0u8, 0u8, 0u8, // string is 11 characters long
-        // Second string
-        8u8, 0u8, 0u8, 0u8, // points 8 bytes forward
-        11u8, 0u8, 0u8, 0u8, // string is 11 characters long
-        // "Hello world"
-        0x48, 0x65, 0x6c, 0x6c, 0x6f, 0x20, 0x77, 0x6f, 0x72, 0x6c, 0x64,
-    ]);
-
-    check_archived_value::<[String; 2]>(synthetic_buf.as_ref(), 0).unwrap_err();
-}
-
-#[test]
-#[cfg_attr(feature = "wasm", wasm_bindgen_test)]
-fn cycle_detection() {
->>>>>>> fe3e59aa
     use rkyv::{
         check_archived_root, check_archived_value,
         ser::{
@@ -194,7 +9,7 @@
             serializers::{AlignedSerializer, BufferSerializer},
             Serializer,
         },
-        validation::DefaultArchiveValidator,
+        validation::validators::DefaultArchiveValidator,
         Aligned, AlignedVec, Archive, Serialize,
     };
     use std::{
@@ -209,7 +24,7 @@
 
     fn serialize_and_check<T: Serialize<AlignedSerializer<AlignedVec>>>(value: &T)
     where
-        T::Archived: CheckBytes<DefaultArchiveValidator>,
+        T::Archived: for<'a> CheckBytes<DefaultArchiveValidator<'a>>,
     {
         let mut serializer = AlignedSerializer::new(AlignedVec::new());
         serializer
@@ -297,7 +112,8 @@
 
         // Various buffer errors:
         use rkyv::validation::{
-            ArchiveBoundsError, ArchiveMemoryError, CheckArchiveError, SharedArchiveError,
+            CheckArchiveError,
+            validators::{ArchiveBoundsError, ArchiveMemoryError, SharedArchiveError},
         };
         // Out of bounds
         match check_archived_value::<u32>(Aligned([0, 1, 2, 3, 4]).as_ref(), 8) {
